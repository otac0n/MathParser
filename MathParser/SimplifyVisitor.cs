--- conflicted
+++ resolved
@@ -303,15 +303,9 @@
                 return augend;
             }
 
-<<<<<<< HEAD
             if (scope.IsConstant(addend))
             {
                 if (scope.IsConstant(augend))
-=======
-            if (scope.IsConstantValue(addend, out _))
-            {
-                if (scope.IsConstantValue(augend, out _))
->>>>>>> 996979c7
                 {
                     // Convert "1 + 1" into "2"
                     return this.EvaluateAsConstant(scope.Add(addend, augend));
