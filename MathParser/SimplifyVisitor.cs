--- conflicted
+++ resolved
@@ -19,15 +19,7 @@
         [return: NotNullIfNotNull(nameof(node))]
         public override Expression? Visit(Expression? node)
         {
-<<<<<<< HEAD
-            if (scope.TryBind(node, out var knownFunction, out var functionArguments))
-=======
-            if (scope.TryBindConstant(node, out var knownConstant))
-            {
-                return this.VisitKnownConstant(knownConstant, node);
-            }
-            else if (scope.TryBindFunction(node, out var knownFunction, out var functionArguments))
->>>>>>> e3998016
+            if (scope.TryBindFunction(node, out var knownFunction, out var functionArguments))
             {
                 return this.VisitKnownFunction(knownFunction, node, functionArguments);
             }
