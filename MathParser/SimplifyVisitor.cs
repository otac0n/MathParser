﻿namespace MathParser
{
    using System;
    using System.Collections.Generic;
    using System.Diagnostics.CodeAnalysis;
    using System.Linq;
    using System.Linq.Expressions;
    using WKC = WellKnownConstants;
    using WKF = WellKnownFunctions;

    public sealed class SimplifyVisitor(Scope scope) : ExpressionVisitor
    {
        private readonly MatchVisitor matchVisitor = new MatchVisitor();

        /// <summary>
        /// Gets the scope in which the transformations are performed.
        /// </summary>
        //public Scope Scope => scope;

        /// <inheritdoc/>
        [return: NotNullIfNotNull(nameof(node))]
        public override Expression? Visit(Expression? node)
        {
            if (scope.TryBindConstant(node, out var knownConstant))
            {
                return this.VisitKnownConstant(knownConstant, node);
            }
            else if (scope.TryBindFunction(node, out var knownFunction, out var functionArguments))
            {
                return this.VisitKnownFunction(knownFunction, node, functionArguments);
            }

            return base.Visit(node);
        }

        protected Expression VisitKnownConstant(KnownConstant knownConstant, Expression node)
        {
            if (knownConstant == WKC.Zero)
            {
                return Expression.Constant(0.0);
            }
            else if (knownConstant == WKC.One)
            {
                return Expression.Constant(1.0);
            }
            else if (knownConstant == WKC.NegativeOne)
            {
                return Expression.Constant(-1.0);
            }
            else if (knownConstant == WKC.PositiveInfinity)
            {
                return Expression.Constant(double.PositiveInfinity);
            }
            else if (knownConstant == WKC.NegativeInfinity)
            {
                return Expression.Constant(double.NegativeInfinity);
            }

            return scope.BindConstant(knownConstant);
        }

        protected Expression VisitKnownFunction(KnownFunction function, Expression node, IList<Expression> arguments)
        {
            var converted = new Expression[arguments.Count];
            for (var i = 0; i < arguments.Count; i++)
            {
                converted[i] = this.Visit(arguments[i]);
            }

            if (WKF.ExpressionTypeLookup.TryGetValue(function, out var effectiveType))
            {
                if (arguments.Count == 1)
                {
                    var operand = converted[0];
                    switch (effectiveType)
                    {
                        case ExpressionType.Negate:
                            return this.SimplifyNegate(operand);

                        case ExpressionType.Not:
                            return this.SimplifyNot(operand);
                    }
                }
                else if (arguments.Count == 2)
                {
                    var left = converted[0];
                    var right = converted[1];
                    switch (effectiveType)
                    {
                        case ExpressionType.Add:
                            return this.SimplifyAdd(left, right);

                        case ExpressionType.Subtract:
                            return this.SimplifySubtract(left, right);

                        case ExpressionType.Multiply:
                            return this.SimplifyMultiply(left, right);

                        case ExpressionType.Divide:
                            return this.SimplifyDivide(left, right);

                        case ExpressionType.Power:
                            return this.SimplifyPower(left, right);

                        case ExpressionType.And:
                            return this.SimplifyAnd(left, right);

                        case ExpressionType.Or:
                            return this.SimplifyOr(left, right);

                        case ExpressionType.GreaterThan:
                        case ExpressionType.GreaterThanOrEqual:
                        case ExpressionType.LessThan:
                        case ExpressionType.LessThanOrEqual:
                            return this.SimplifyCompare(left, effectiveType, right);
                    }
                }
            }

            if (function == WKF.Exponential.Ln && arguments.Count == 1)
            {
                if (scope.IsE(converted[0]))
                {
                    return scope.One();
                }
            }
            else if (function == WKF.Exponential.Exp && arguments.Count == 1)
            {
                return this.SimplifyPower(scope.E(), converted[0]);
            }
            else if (function == WKF.Arithmetic.Reciprocal && arguments.Count == 1)
            {
                return this.SimplifyDivide(scope.One(), converted[0]);
            }

            return scope.BindFunction(function, converted);
        }

        /// <inheritdoc/>
        protected override Expression VisitLambda<T>(Expression<T> node)
        {
            var simpleBody = this.Visit(node.Body);
            return node.Update(scope.ConvertIfLower(simpleBody, to: node.ReturnType), node.Parameters);
        }

        /// <inheritdoc/>
        protected override Expression VisitConditional(ConditionalExpression node)
        {
            var simpleTest = this.Visit(node.Test);
            var simpleTrue = this.Visit(node.IfTrue);
            var simpleFalse = this.Visit(node.IfFalse);

            return this.SimplifyConditional(simpleTest, simpleTrue, simpleFalse);
        }

        /// <inheritdoc/>
        protected override Expression VisitBinary(BinaryExpression node)
        {
            var simpleLeft = this.Visit(node.Left);
            var simpleRight = this.Visit(node.Right);

            return node.Update(simpleLeft, node.Conversion, simpleRight);
        }

        /// <inheritdoc/>
        protected override Expression VisitMethodCall(MethodCallExpression node)
        {
            var simpleObject = node.Object == null ? null : this.Visit(node.Object);
            var simpleArguments = node.Arguments.Select(a => this.Visit(a)).ToList();

            var parameters = node.Method.GetParameters();
            return node.Update(simpleObject, [.. simpleArguments.Select((a, i) => scope.ConvertIfLower(a, to: parameters[i].ParameterType))]);
        }

        /// <inheritdoc/>
        protected override Expression VisitUnary(UnaryExpression node)
        {
            var simpleOperand = this.Visit(node.Operand);
            switch (node.NodeType)
            {
                case ExpressionType.Convert:
                    // TODO: Any integer type to any T : INumber<T>
                    if (node.Type == typeof(int) && node.Operand.Type == typeof(double))
                    {
                        break; // Equivalent to Math.Truncate, and must be preserved.
                    }

                    return simpleOperand; // TODO: This could create a lot of churn, so it may be useful to communicate if the convert is still necessary before removing.
            }

            return node.Update(simpleOperand);
        }

        private Expression SimplifyNot(Expression expression)
        {
            // Convert "not not a" into "a"
            if (scope.MatchNot(expression, out var innerOperand))
            {
                return innerOperand;
            }

            if (scope.IsConstantValue(expression, out var constant))
            {
                // Convert "not true" into "false"
                if (constant.Value is bool constantValue)
                {
                    return Expression.Constant(!constantValue);
                }
            }

            return scope.Not(expression);
        }

        private Expression SimplifyAnd(Expression left, Expression right)
        {
            // Convert "false and a" into "false"
            if (scope.IsFalse(left))
            {
                return left;
            }

            // Convert "true and a" into "a"
            if (scope.IsTrue(left))
            {
                return right;
            }

            // Convert "a and false" into "false"
            if (scope.IsFalse(right))
            {
                return right;
            }

            // Convert "a and true" into "a"
            if (scope.IsTrue(right))
            {
                return left;
            }

            // Convert "a and a" into "a"
            if (this.matchVisitor.PatternMatch(left, right).Success)
            {
                return left;
            }

            return scope.And(left, right);
        }

        private Expression SimplifyOr(Expression left, Expression right)
        {
            // Convert "false or a" into "a"
            if (scope.IsFalse(left))
            {
                return right;
            }

            // Convert "true or a" into "true"
            if (scope.IsTrue(left))
            {
                return left;
            }

            // Convert "a or false" into "a"
            if (scope.IsFalse(right))
            {
                return left;
            }

            // Convert "a or true" into "true"
            if (scope.IsTrue(right))
            {
                return right;
            }

            // Convert "a or a" into "a"
            if (this.matchVisitor.PatternMatch(left, right).Success)
            {
                return left;
            }

            return scope.Or(left, right);
        }

        private Expression SimplifyNegate(Expression operand)
        {
            if (scope.MatchConstraint(operand, out var condition, out var consequent))
            {
                return this.Visit(scope.Constraint(condition, scope.Negate(consequent)));
            }

            // Convert "--a" into "a"
            if (scope.MatchNegate(operand, out var innerOperand))
            {
                return innerOperand;
            }

            // Convert "-(a + b)" into "-a - b"
            if (scope.MatchAdd(operand, out var addLeft, out var addRight))
            {
                return this.SimplifySubtract(this.SimplifyNegate(addLeft), addRight);
            }

            // Convert "-(a - b)" into "b - a"
            if (scope.MatchSubtract(operand, out var subtractLeft, out var subtractRight))
            {
                return this.SimplifySubtract(subtractRight, subtractLeft);
            }

            return scope.Negate(operand);
        }

        private Expression SimplifyAdd(Expression augend, Expression addend)
        {
            if (scope.MatchConstraint(augend, out var leftCondition, out var leftConsequent))
            {
                return this.Visit(scope.Constraint(leftCondition, scope.Add(leftConsequent, addend)));
            }

            if (scope.MatchConstraint(addend, out var rightCondition, out var rightConsequent))
            {
                return this.Visit(scope.Constraint(rightCondition, scope.Add(augend, rightConsequent)));
            }

            // Convert "0 + a" into "a"
            if (scope.IsZero(augend))
            {
                return addend;
            }

            // Convert "a + 0" into "a"
            if (scope.IsZero(addend))
            {
                return augend;
            }

            if (scope.IsConstantValue(addend, out var rightConstant))
            {
                if (scope.IsConstantValue(augend, out var leftConstant))
                {
                    // Convert "1 + 1" into "2"
                    // TODO: Support all types.
                    if (leftConstant.Value is double leftValue && rightConstant.Value is double rightValue)
                    {
                        // TODO: Add a configuration option to detect and prevent loss of precision.
                        return Expression.Constant(leftValue + rightValue);
                    }
                }
                else if (scope.MatchAdd(augend, out var augendLeft, out var augendRight) &&
                    scope.IsConstantValue(augendRight, out _))
                {
                    // Convert "a + 1 + 1" into "a + (1 + 1)"
                    return this.SimplifyAdd(augendLeft, this.SimplifyAdd(augendRight, addend));
                }
            }

            // Convert "a + (b + c)" into "a + b + c"
            if (scope.MatchAdd(addend, out var addendLeft, out var addendRight))
            {
                return this.SimplifyAdd(this.SimplifyAdd(augend, addendLeft), addendRight);
            }

            // Convert "a + 1 + b" into "a + b + 1"
            if (scope.MatchAdd(augend, out var leftAddLeft, out var leftAddRight) &&
                this.SortNodes(ref leftAddRight, ref addend))
            {
                return this.SimplifyAdd(this.SimplifyAdd(leftAddLeft, leftAddRight), addend);
            }

            // Convert "a + (b - c)" into "a + b - c"
            if (scope.MatchSubtract(addend, out var rightSubtractLeft, out var rightSubtractRight))
            {
                return this.SimplifySubtract(this.SimplifyAdd(augend, rightSubtractLeft), rightSubtractRight);
            }

            // Convert "a + -b" into "a - b"
            if (scope.MatchNegate(addend, out var rightNegateOperand))
            {
                return this.SimplifySubtract(augend, rightNegateOperand);
            }

            // Convert "-a + b" into "b - a"
            if (scope.MatchNegate(augend, out var leftNegateOperand))
            {
                return this.SimplifySubtract(addend, leftNegateOperand);
            }

            if (this.CombineLikeAddition(addend, augend, out var combined) ||
                this.CombineLikeAddition(addend, augend, out combined, relativeRight: true))
            {
                return this.Visit(combined);
            }

            this.SortNodes(ref augend, ref addend);
            return scope.Add(augend, addend);
        }

        private Expression SimplifySubtract(Expression minuend, Expression subtrahend)
        {
            if (scope.MatchConstraint(minuend, out var leftCondition, out var leftConsequent))
            {
                return this.Visit(scope.Constraint(leftCondition, scope.Subtract(leftConsequent, subtrahend)));
            }

            if (scope.MatchConstraint(subtrahend, out var rightCondition, out var rightConsequent))
            {
                return this.Visit(scope.Constraint(rightCondition, scope.Subtract(minuend, rightConsequent)));
            }

            // Convert "0 - a" into "-a"
            if (scope.IsZero(minuend))
            {
                return Expression.Negate(subtrahend);
            }

            // Convert "a - 0" into "a"
            if (scope.IsZero(subtrahend))
            {
                return minuend;
            }

            if (scope.IsConstantValue(minuend, out var leftConstant))
            {
                if (scope.IsConstantValue(subtrahend, out var rightConstant))
                {
                    // Convert "1 - 1" into "0"
                    // TODO: Support all types.
                    if (leftConstant.Value is double leftValue && rightConstant.Value is double rightValue)
                    {
                        // TODO: Add a configuration option to detect and prevent loss of precision.
                        return Expression.Constant(leftValue - rightValue);
                    }
                }
            }

            // Convert "a - (b + c)" into "a - b - c"
            if (scope.MatchAdd(subtrahend, out var rightAddLeft, out var rightAddRight))
            {
                return this.SimplifySubtract(this.SimplifySubtract(minuend, rightAddLeft), rightAddRight);
            }

            // Convert "a - (b - c)" into "a - b + c"
            if (scope.MatchSubtract(subtrahend, out var rightSubtractLeft, out var rightSubtractRight))
            {
                return this.SimplifyAdd(this.SimplifySubtract(minuend, rightSubtractLeft), rightSubtractRight);
            }

            // Convert "a - -b" into "a + b"
            if (scope.MatchNegate(subtrahend, out var negateOperand))
            {
                return this.SimplifyAdd(minuend, negateOperand);
            }

            if (this.CombineLikeAddition(minuend, subtrahend, out var combined, negateRight: true) ||
                this.CombineLikeAddition(minuend, subtrahend, out combined, relativeRight: true, negateRight: true))
            {
                return this.Visit(combined);
            }

            return scope.Subtract(minuend, subtrahend);
        }

        private Expression SimplifyMultiply(Expression multiplicand, Expression multiplier)
        {
            if (scope.MatchConstraint(multiplicand, out var leftCondition, out var leftConsequent))
            {
                return this.Visit(scope.Constraint(leftCondition, scope.Multiply(leftConsequent, multiplier)));
            }

            if (scope.MatchConstraint(multiplier, out var rightCondition, out var rightConsequent))
            {
                return this.Visit(scope.Constraint(rightCondition, scope.Multiply(multiplicand, rightConsequent)));
            }

            // Convert "0 * a" into "0"
            if (scope.IsZero(multiplicand))
            {
                return multiplicand;
            }

            // Convert "1 * a" into "a"
            if (scope.IsOne(multiplicand))
            {
                return multiplier;
            }

            // Convert "a * 0" into "0"
            if (scope.IsZero(multiplier))
            {
                return multiplier;
            }

            // Convert "a * 1" into "a"
            if (scope.IsOne(multiplier))
            {
                return multiplicand;
            }

            if (scope.IsConstantValue(multiplier, out var rightConstant))
            {
                if (scope.IsConstantValue(multiplicand, out var leftConstant))
                {
                    // Convert "2 * 2" into "4"
                    if (leftConstant.Value is double leftValue && rightConstant.Value is double rightValue) // TODO: Support all types.
                    {
                        // TODO: Add a configuration option to detect and prevent loss of precision.
                        return Expression.Constant(leftValue * rightValue);
                    }
                }
            }

            // Convert "a * (b * c)" into "a * b * c"
            if (scope.MatchMultiply(multiplier, out var rightMultiplyLeft, out var rightMultiplyRight))
            {
                return this.SimplifyMultiply(this.SimplifyMultiply(multiplicand, rightMultiplyLeft), rightMultiplyRight);
            }

            // Convert "a * b * 1" into "a * 1 * b"
            if (scope.MatchMultiply(multiplicand, out var leftMultiplyLeft, out var leftMultiplyRight) &&
                this.SortNodes(ref leftMultiplyRight, ref multiplier, constantsFirst: true))
            {
                return this.SimplifyMultiply(this.SimplifyMultiply(leftMultiplyLeft, leftMultiplyRight), multiplier);
            }

            // Convert "(a / b) * c" into "a * c / b"
            if (scope.MatchDivide(multiplicand, out var leftDivideLeft, out var leftDivideRight))
            {
                return this.SimplifyDivide(this.SimplifyMultiply(leftDivideLeft, multiplier), leftDivideRight);
            }

            // Convert "a * (b / c)" into "a * b / c"
            if (scope.MatchDivide(multiplier, out var rightDivideLeft, out var rightDivideRight))
            {
                return this.SimplifyDivide(this.SimplifyMultiply(multiplicand, rightDivideLeft), rightDivideRight);
            }

            // Convert "-a * b" into "-(a * b)"
            if (scope.MatchNegate(multiplicand, out var leftNegateOperand))
            {
                return this.SimplifyNegate(this.SimplifyMultiply(leftNegateOperand, multiplier));
            }

            // Convert "a * -b" into "-(a * b)"
            if (scope.MatchNegate(multiplier, out var rightNegateOperand))
            {
                return this.SimplifyNegate(this.SimplifyMultiply(multiplicand, rightNegateOperand));
            }

            // Convert "a * (b + c)" into "a * b + a * c"
            if (scope.MatchAdd(multiplier, out var rightAddLeft, out var rightAddRight))
            {
                return this.SimplifyAdd(this.SimplifyMultiply(multiplicand, rightAddLeft), this.SimplifyMultiply(multiplicand, rightAddRight));
            }

            // Convert "(a + b) * c" into "a * c + b * c"
            if (scope.MatchAdd(multiplicand, out var leftAddLeft, out var leftAddRight))
            {
                return this.SimplifyAdd(this.SimplifyMultiply(leftAddLeft, multiplier), this.SimplifyMultiply(leftAddRight, multiplier));
            }

            // Convert "a * (b - c)" into "a * b - a * c"
            if (scope.MatchSubtract(multiplier, out var rightSubtractLeft, out var rightSubtractRight))
            {
                return this.SimplifySubtract(this.SimplifyMultiply(multiplicand, rightSubtractLeft), this.SimplifyMultiply(multiplicand, rightSubtractRight));
            }

            // Convert "(a - b) * c" into "a * c - b * c"
            if (scope.MatchSubtract(multiplicand, out var leftSubtractLeft, out var leftSubtractRight))
            {
                return this.SimplifySubtract(this.SimplifyMultiply(leftSubtractLeft, multiplier), this.SimplifyMultiply(leftSubtractRight, multiplier));
            }

            if (this.CombineLikeMultiplication(multiplicand, multiplier, out var combined) ||
                this.CombineLikeMultiplication(multiplicand, multiplier, out combined, relativeRight: true))
            {
                return this.Visit(combined);
            }

            // Convert "a * 2" into "2 * a"
            this.SortNodes(ref multiplicand, ref multiplier, constantsFirst: true);
            return scope.Multiply(multiplicand, multiplier);
        }

        private Expression SimplifyDivide(Expression dividend, Expression divisor)
        {
            if (scope.MatchConstraint(dividend, out var leftCondition, out var leftConsequent))
            {
                return this.Visit(scope.Constraint(leftCondition, scope.Divide(leftConsequent, divisor)));
            }

            if (scope.MatchConstraint(divisor, out var rightCondition, out var rightConsequent))
            {
                return this.Visit(scope.Constraint(rightCondition, scope.Divide(dividend, rightConsequent)));
            }

            // Maintain "a / 0"
            if (scope.IsZero(divisor))
            {
                return scope.Divide(dividend, divisor);
            }

            // Convert "a / 1" to "a"
            if (scope.IsOne(divisor))
            {
                return dividend;
            }

            // Convert "0 / a" into "0"
            if (scope.IsZero(dividend))
            {
                return dividend;
            }

            // Convert "-a / b" into "-(a / b)"
            if (scope.MatchNegate(dividend, out var leftNegateOperand))
            {
                return this.SimplifyNegate(this.SimplifyDivide(leftNegateOperand, divisor));
            }

            // Convert "a / -b" into "-(a / b)"
            if (scope.MatchNegate(divisor, out var rightNegateOperand))
            {
                return this.SimplifyNegate(this.SimplifyDivide(dividend, rightNegateOperand));
            }

            // Convert "(a / b) / c" into "a / (b * c)"
            if (scope.MatchDivide(dividend, out var leftDivideLeft, out var leftDivideRight))
            {
                return this.SimplifyDivide(leftDivideLeft, this.SimplifyMultiply(leftDivideRight, divisor));
            }

            // Convert "a / (b / c)" into "(a * c) / b; c != 0"
            if (scope.MatchDivide(divisor, out var rightDivideLeft, out var rightDivideRight))
            {
                return this.SimplifyConditional(scope.NotEqual(rightDivideRight, scope.Zero()), this.SimplifyDivide(this.SimplifyMultiply(dividend, rightDivideRight), rightDivideLeft), scope.NaN());
            }

            // Convert "a / √2" into "a√2 / 2"
            if (scope.MatchSqrt(divisor, out var @base) && scope.IsConstantValue(@base, out var constant) && constant.Value is double value && value >= 0)
            {
                return this.SimplifyDivide(this.SimplifyMultiply(dividend, divisor), @base);
            }

            if (this.CombineLikeMultiplication(dividend, divisor, out var combined, invertRight: true) ||
                this.CombineLikeMultiplication(dividend, divisor, out combined, relativeRight: true, invertRight: true))
            {
                return this.Visit(combined);
            }

            return scope.Divide(dividend, divisor);
        }

        private Expression SimplifyPower(Expression @base, Expression exponent)
        {
            if (scope.MatchConstraint(@base, out var leftCondition, out var leftConsequent))
            {
                return this.Visit(scope.Constraint(leftCondition, scope.Pow(leftConsequent, exponent)));
            }

            if (scope.MatchConstraint(exponent, out var rightCondition, out var rightConsequent))
            {
                return this.Visit(scope.Constraint(rightCondition, scope.Pow(@base, rightConsequent)));
            }

            // Convert "1 ^ a" to "1"
            if (scope.IsOne(@base))
            {
                return @base;
            }

            // Convert "a ^ 1" to "a"
            if (scope.IsOne(exponent))
            {
                return @base;
            }

            // Convert "a ^ 0" to "1"
            if (scope.IsZero(exponent))
            {
                return scope.One();
            }

            if (scope.IsZero(@base))
            {
                // Convert "0 ^ 2" to "0"
                if (scope.IsConstantValue(exponent, out _))
                {
                    return @base;
                }
            }

            if (scope.IsConstantValue(exponent, out var rightConstant))
            {
                if (rightConstant.Value is double rightValue && rightValue > 0)
                {
                    if (scope.IsConstantValue(@base, out var leftConstant))
                    {
                        // Convert "2 ^ 2" into "4"
                        if (leftConstant.Value is double leftValue) // TODO: Support all types.
                        {
                            // TODO: Add a configuration option to detect and prevent loss of precision.
                            return Expression.Constant(Math.Pow(leftValue, rightValue));
                        }
                    }
                    else if (double.IsInteger(rightValue) && rightValue <= 10 &&
                        scope.TryBindFunction(@base, out var knownFunction, out _) &&
                        (knownFunction == WKF.Arithmetic.Add || knownFunction == WKF.Arithmetic.Subtract))
                    {
                        var totalPower = (int)rightValue;
                        var rightPower = totalPower / 2;
                        var leftPower = totalPower - rightPower;

                        return this.Visit(scope.Multiply(scope.Pow(@base, Expression.Constant((double)leftPower)), scope.Pow(@base, Expression.Constant((double)rightPower))));
                    }
                }
            }

            // Convert "(a ^ b) ^ c" into "a ^ (b * c)"
            if (scope.MatchPower(@base, out var leftBase, out var leftExponent))
            {
                return this.SimplifyPower(leftBase, this.SimplifyMultiply(leftExponent, exponent));
            }

            return scope.Pow(@base, exponent);
        }

        private Expression SimplifyConditional(Expression condition, Expression consequent, Expression alternative)
        {
            if (scope.IsNaN(alternative))
            {
                if (consequent.NodeType == ExpressionType.Conditional &&
                    consequent is ConditionalExpression conditionalConsequent &&
                    scope.IsNaN(conditionalConsequent.IfFalse))
                {
                    return this.SimplifyConditional(this.SimplifyAnd(condition, conditionalConsequent.Test), conditionalConsequent.IfTrue, conditionalConsequent.IfFalse);
                }
            }

            return scope.Conditional(condition, consequent, alternative);
        }

        private Expression SimplifyCompare(Expression left, ExpressionType op, Expression right)
        {
            return scope.Compare(left, op, right);
        }

        private bool SortNodes(ref Expression a, ref Expression b, bool constantsFirst = false)
        {
            if (this.CompareNodes(a, b, constantsFirst) < 0)
            {
                (a, b) = (b, a);
                return true;
            }

            return false;
        }

        private int CompareNodes(Expression a, Expression b, bool constantsFirst = false)
        {
            var constantA = scope.IsConstantValue(a, out _);
            var constantB = scope.IsConstantValue(b, out _);
            if (constantA && constantB)
            {
                return 0;
            }
            else if (constantA ^ constantB)
            {
                return (constantA ? -1 : 1) * (constantsFirst ? -1 : 1);
            }

            return 0;
        }

        private bool CombineLikeAddition(Expression left, Expression right, out Expression combined, bool relativeRight = false, bool negateRight = false)
        {
            if (relativeRight)
            {
                this.GetFactorAndCoefficient(right, out var rightFactor, out var coefficient);
                if (negateRight)
                {
                    coefficient = scope.Negate(coefficient ?? scope.One());
                }

                Expression? remainder = left;
                if (this.ExtractByFactor(rightFactor, ref coefficient, ref remainder, false))
                {
                    var newRight = scope.Multiply(coefficient, rightFactor);
                    combined = remainder == null
                        ? newRight
                        : negateRight
                            ? scope.Subtract(remainder, newRight)
                            : scope.Add(remainder, newRight);
                    return true;
                }
            }
            else
            {
                this.GetFactorAndCoefficient(left, out var leftFactor, out var coefficient);

                Expression? remainder = right;
                if (this.ExtractByFactor(leftFactor, ref coefficient, ref remainder, negateRight))
                {
                    var newLeft = scope.Multiply(coefficient, leftFactor);
                    combined = remainder == null
                        ? newLeft
                        : negateRight
                            ? scope.Subtract(newLeft, remainder)
                            : scope.Add(newLeft, remainder);
                    return true;
                }
            }

            combined = null;
            return false;
        }

        private bool ExtractByFactor(Expression factor, [NotNullWhen(true)] ref Expression? coefficient, ref Expression? remainder, bool negate)
        {
            if (scope.MatchAdd(remainder, out var addLeft, out var addRight))
            {
                bool changed;
                changed = this.ExtractByFactor(factor, ref coefficient, ref addLeft, negate);
                changed |= this.ExtractByFactor(factor, ref coefficient, ref addRight, negate);
                if (changed)
                {
                    remainder =
                        addLeft == null ? addRight :
                        addRight == null ? addLeft : scope.Add(addLeft, addRight);
                }

                return changed;
            }
            else if (scope.MatchSubtract(remainder, out var subLeft, out var subRight))
            {
                bool changed;
                changed = this.ExtractByFactor(factor, ref coefficient, ref subLeft, negate);
                changed |= this.ExtractByFactor(factor, ref coefficient, ref subRight, !negate);
                if (changed)
                {
                    remainder =
                        subLeft == null ? scope.Negate(subRight ?? scope.One()) :
                        subRight == null ? subLeft : scope.Subtract(subLeft, subRight);
                }

                return changed;
            }

            if (remainder != null)
            {
<<<<<<< HEAD
                this.GetFactorAndCoefficient(remainder, out var rFactor, out var rCoefficient);
                if (factor.PatternMatch(rFactor).Success)
=======
                this.GetCoefficientAndFactor(remainder, out var rFactor, out var rCoefficient);
                if (this.matchVisitor.PatternMatch(factor, rFactor).Success)
>>>>>>> bd017424
                {
                    coefficient = negate
                        ? scope.Subtract(coefficient ?? scope.One(), rCoefficient ?? scope.One())
                        : scope.Add(coefficient ?? scope.One(), rCoefficient ?? scope.One());
                    remainder = null;
                    return true;
                }
            }

            return false;
        }

        private void GetFactorAndCoefficient(Expression expr, out Expression factor, out Expression? coefficient, bool negate = false)
        {
            // Correct, but causes infinte loop with distribution of negate through addition.
            if (false && scope.MatchNegate(expr, out var operand))
            {
                this.GetFactorAndCoefficient(operand, out factor, out coefficient, !negate);
                return;
            }

            if (scope.MatchMultiply(expr, out var left, out var right))
            {
                if (scope.IsConstantValue(left, out _))
                {
                    coefficient = negate ? scope.Negate(left) : left;
                    factor = right;
                    return;
                }
                else if (scope.IsConstantValue(right, out _))
                {
                    coefficient = negate ? scope.Negate(right) : right;
                    factor = left;
                    return;
                }
            }

            factor = expr;
            coefficient = negate ? scope.NegativeOne() : null; // null -> one.
        }

        private bool CombineLikeMultiplication(Expression left, Expression right, out Expression combined, bool relativeRight = false, bool invertRight = false)
        {
            if (relativeRight)
            {
                this.GetBaseAndExponent(right, out var rightBase, out var exponent);
                if (invertRight)
                {
                    exponent = exponent == null
                        ? scope.NegativeOne()
                        : scope.Negate(exponent);
                }

                Expression? remainder = left;
                if (this.ExtractByBase(rightBase, ref exponent, ref remainder, false))
                {
                    var newRight = scope.Pow(rightBase, exponent);
                    combined = remainder == null
                        ? newRight
                        : scope.Multiply(remainder, newRight);
                    return true;
                }
            }
            else
            {
                this.GetBaseAndExponent(left, out var leftBase, out var exponent);

                Expression? remainder = right;
                if (this.ExtractByBase(leftBase, ref exponent, ref remainder, invertRight))
                {
                    var newLeft = scope.Pow(leftBase, exponent);
                    combined = remainder == null
                        ? newLeft
                        : invertRight
                            ? scope.Divide(newLeft, remainder)
                            : scope.Multiply(newLeft, remainder);
                    return true;
                }
            }

            combined = null;
            return false;
        }

        private void GetBaseAndExponent(Expression expr, out Expression @base, out Expression? exponent, bool invert = false)
        {
            if (scope.MatchPower(expr, out var b, out var e))
            {
                @base = b;
                exponent = invert ? scope.Negate(e) : e;
                return;
            }

            @base = expr;
            exponent = null; // null -> one.
        }

<<<<<<< HEAD
        private bool ExtractByBase(Expression @base, [NotNullWhen(true)] ref Expression? exponent, ref Expression? remainder, bool invert) =>
            this.ExtractByBase(new MatchVisitor(@base), ref exponent, ref remainder, invert);

        private bool ExtractByBase(MatchVisitor @base, [NotNullWhen(true)] ref Expression? exponent, ref Expression? remainder, bool invert)
=======
        private bool ExtractByBase(Expression @base, [NotNullWhen(true)] ref Expression? exponent, ref Expression? remainder)
>>>>>>> bd017424
        {
            if (scope.MatchMultiply(remainder, out var multiplyLeft, out var multiplyRight))
            {
                bool changed;
                changed = this.ExtractByBase(@base, ref exponent, ref multiplyLeft, invert);
                changed |= this.ExtractByBase(@base, ref exponent, ref multiplyRight, invert);
                if (changed)
                {
                    remainder =
                        multiplyLeft == null ? multiplyRight :
                        multiplyRight == null ? multiplyLeft : scope.Multiply(multiplyLeft, multiplyRight);
                }

                return changed;
            }
            else if (scope.MatchDivide(remainder, out var divLeft, out var divRight))
            {
                bool changed;
                changed = this.ExtractByBase(@base, ref exponent, ref divLeft, invert);
                changed |= this.ExtractByBase(@base, ref exponent, ref divRight, !invert);
                if (changed)
                {
                    remainder =
                        divLeft == null ? scope.Reciprocal(divRight ?? scope.One()) :
                        divRight == null ? divLeft : scope.Divide(divLeft, divRight);
                }

                return changed;
            }

            if (remainder != null)
            {
<<<<<<< HEAD
                this.GetBaseAndExponent(remainder, out var rBase, out var rExponent);
                if (@base.PatternMatch(rBase).Success)
=======
                this.GetBaseAndPower(remainder, out var rBase, out var rExponent);
                if (this.matchVisitor.PatternMatch(@base, rBase).Success)
>>>>>>> bd017424
                {
                    exponent = invert
                        ? scope.Subtract(exponent ?? scope.One(), rExponent ?? scope.One())
                        : scope.Add(exponent ?? scope.One(), rExponent ?? scope.One());
                    remainder = null;
                    return true;
                }
            }

            return false;
        }
    }
}<|MERGE_RESOLUTION|>--- conflicted
+++ resolved
@@ -846,13 +846,8 @@
 
             if (remainder != null)
             {
-<<<<<<< HEAD
                 this.GetFactorAndCoefficient(remainder, out var rFactor, out var rCoefficient);
-                if (factor.PatternMatch(rFactor).Success)
-=======
-                this.GetCoefficientAndFactor(remainder, out var rFactor, out var rCoefficient);
                 if (this.matchVisitor.PatternMatch(factor, rFactor).Success)
->>>>>>> bd017424
                 {
                     coefficient = negate
                         ? scope.Subtract(coefficient ?? scope.One(), rCoefficient ?? scope.One())
@@ -950,14 +945,7 @@
             exponent = null; // null -> one.
         }
 
-<<<<<<< HEAD
-        private bool ExtractByBase(Expression @base, [NotNullWhen(true)] ref Expression? exponent, ref Expression? remainder, bool invert) =>
-            this.ExtractByBase(new MatchVisitor(@base), ref exponent, ref remainder, invert);
-
-        private bool ExtractByBase(MatchVisitor @base, [NotNullWhen(true)] ref Expression? exponent, ref Expression? remainder, bool invert)
-=======
-        private bool ExtractByBase(Expression @base, [NotNullWhen(true)] ref Expression? exponent, ref Expression? remainder)
->>>>>>> bd017424
+        private bool ExtractByBase(Expression @base, [NotNullWhen(true)] ref Expression? exponent, ref Expression? remainder, bool invert)
         {
             if (scope.MatchMultiply(remainder, out var multiplyLeft, out var multiplyRight))
             {
@@ -990,13 +978,8 @@
 
             if (remainder != null)
             {
-<<<<<<< HEAD
                 this.GetBaseAndExponent(remainder, out var rBase, out var rExponent);
-                if (@base.PatternMatch(rBase).Success)
-=======
-                this.GetBaseAndPower(remainder, out var rBase, out var rExponent);
                 if (this.matchVisitor.PatternMatch(@base, rBase).Success)
->>>>>>> bd017424
                 {
                     exponent = invert
                         ? scope.Subtract(exponent ?? scope.One(), rExponent ?? scope.One())
